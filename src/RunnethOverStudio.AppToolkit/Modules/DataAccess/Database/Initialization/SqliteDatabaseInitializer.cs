﻿using Dapper;
using Microsoft.Data.Sqlite;
using Microsoft.Extensions.Logging;
using RunnethOverStudio.AppToolkit.Core;
using System;
using System.Collections.Generic;
using System.Data.Common;
using System.IO;
using System.Reflection;
using static RunnethOverStudio.AppToolkit.Core.Enums;

namespace RunnethOverStudio.AppToolkit.Modules.DataAccess;

/// <summary>
/// Provides methods to ensure the application's database is created and up-to-date.
/// </summary>
/// <remarks>
/// This implementation uses SQLite as the database engine and is designed to be thread-safe.
/// </remarks>
public class SqliteDatabaseInitializer : IDatabaseInitializer
{
    private static readonly object _initLock = new();

    private readonly ILogger _logger;
    private readonly IFileSystemAccess _fileSystemAccess;

    /// <summary>
    /// Initializes a new instance of the <see cref="SqliteDatabaseInitializer"/> class with the specified logger.
    /// </summary>
    /// <param name="logger">The logger used to record informational messages, warnings, and errors related to database initialization.</param>
    /// <param name="fileSystemAccess">The utility for interacting with the operating system's files and directories.</param>
    public SqliteDatabaseInitializer(ILogger<IDatabaseInitializer> logger, IFileSystemAccess fileSystemAccess)
    {
        _logger = logger;
        _fileSystemAccess = fileSystemAccess;
    }

    /// <inheritdoc/>
    public ProcessResult<string> GetDBPath()
    {
        ProcessResult<string> appDirectoryResult = _fileSystemAccess.GetAppDirectoryPath();
        if (!appDirectoryResult.IsValid)
        {
            _logger.LogError("Failed to retrieve path to the application's SQLite database file.");
            return appDirectoryResult;
        }

        try
        {
            string appFolderPath = _fileSystemAccess.GetAppDirectoryPath().Content;
            string appName = new DirectoryInfo(appFolderPath).Name;
            string dbPath = Path.Join(appFolderPath, $"{appName}.db"); ;
            return ProcessResult<string>.Success(dbPath);
        }
        catch (Exception ex)
        {
            _logger?.LogError(ex, "Failed to retrieve path to the application's SQLite database file.");
            return ProcessResult<string>.Failure(string.Empty, StatusCodes.InternalError, ex);
        }
    }

    /// <inheritdoc/>
    public ProcessResult<bool> InitializeDatabase()
    {
        lock (_initLock)
        {
            ProcessResult<string> dbPathResult = GetDBPath();
            if (!dbPathResult.IsValid)
            {
                _logger.LogError("Failed to initialize database.");
                return ProcessResult<bool>.Failure(false, StatusCodes.InternalError, [.. dbPathResult.Errors]);
            }

            try
            {
                string dbPath = dbPathResult.Content;

                if (File.Exists(dbPath))
                {
                    UpdateExistingSqliteDB(dbPath);
                }
                else
                {
                    CreateNewSqliteDB(dbPath);
                }

                return ProcessResult<bool>.Success(true);
            }
            catch (Exception ex)
            {
                _logger.LogError("Failed to initialize database.");
                return ProcessResult<bool>.Failure(false, StatusCodes.InternalError, ex);
            }
        }
    }

    private static void CreateNewSqliteDB(string dbPath)
    {
        using SqliteConnection connection = new($"Data Source={dbPath}");
        connection.Open();

        // Create Migration table
        const string createMigrationTable = @"
            CREATE TABLE IF NOT EXISTS Migration (
                Id INTEGER PRIMARY KEY AUTOINCREMENT,
                CreatedAt TEXT NOT NULL DEFAULT (CURRENT_TIMESTAMP)
                Number INTEGER NOT NULL,
                Description TEXT NOT NULL
            );
        ";

        connection.Execute(createMigrationTable);

        RunMigrations(connection, 1);
    }

    private static void UpdateExistingSqliteDB(string dbPath)
    {
        using SqliteConnection connection = new($"Data Source={dbPath}");
        connection.Open();

        const string sql = "SELECT MAX(Number) FROM Migration;";
        uint lastMigrationNumber = connection.ExecuteScalar<uint>(sql);

        RunMigrations(connection, ++lastMigrationNumber);
    }

    private static void RunMigrations(DbConnection connection, uint startingNumber)
    {
        SortedList<uint, BaseSQLiteMigration> migrations = [];

        foreach (Assembly assembly in AppDomain.CurrentDomain.GetAssemblies())
        {
            foreach (Type assemblyType in assembly.GetTypes())
            {
                if (!assemblyType.IsAbstract 
                    && typeof(BaseSQLiteMigration).IsAssignableFrom(assemblyType) 
                    && Activator.CreateInstance(assemblyType) is BaseSQLiteMigration migration)
                {
                    uint migrationNumber = migration.Number();

                    if (migrationNumber >= startingNumber)
                    {
                        migrations.Add(migrationNumber, migration);
                    }
                }
            }
        }

<<<<<<< HEAD
        foreach (BaseSQLiteMigration migration in migrations.Values)
=======
        foreach (BaseSQLiteMigration migration in migrations.OrderBy(m => m.Number))
>>>>>>> f53e935a
        {
            migration.Run(connection);
        }
    }
}
<|MERGE_RESOLUTION|>--- conflicted
+++ resolved
@@ -1,159 +1,153 @@
-﻿using Dapper;
-using Microsoft.Data.Sqlite;
-using Microsoft.Extensions.Logging;
-using RunnethOverStudio.AppToolkit.Core;
-using System;
-using System.Collections.Generic;
-using System.Data.Common;
-using System.IO;
-using System.Reflection;
-using static RunnethOverStudio.AppToolkit.Core.Enums;
-
-namespace RunnethOverStudio.AppToolkit.Modules.DataAccess;
-
-/// <summary>
-/// Provides methods to ensure the application's database is created and up-to-date.
-/// </summary>
-/// <remarks>
-/// This implementation uses SQLite as the database engine and is designed to be thread-safe.
-/// </remarks>
-public class SqliteDatabaseInitializer : IDatabaseInitializer
-{
-    private static readonly object _initLock = new();
-
-    private readonly ILogger _logger;
-    private readonly IFileSystemAccess _fileSystemAccess;
-
-    /// <summary>
-    /// Initializes a new instance of the <see cref="SqliteDatabaseInitializer"/> class with the specified logger.
-    /// </summary>
-    /// <param name="logger">The logger used to record informational messages, warnings, and errors related to database initialization.</param>
-    /// <param name="fileSystemAccess">The utility for interacting with the operating system's files and directories.</param>
-    public SqliteDatabaseInitializer(ILogger<IDatabaseInitializer> logger, IFileSystemAccess fileSystemAccess)
-    {
-        _logger = logger;
-        _fileSystemAccess = fileSystemAccess;
-    }
-
-    /// <inheritdoc/>
-    public ProcessResult<string> GetDBPath()
-    {
-        ProcessResult<string> appDirectoryResult = _fileSystemAccess.GetAppDirectoryPath();
-        if (!appDirectoryResult.IsValid)
-        {
-            _logger.LogError("Failed to retrieve path to the application's SQLite database file.");
-            return appDirectoryResult;
-        }
-
-        try
-        {
-            string appFolderPath = _fileSystemAccess.GetAppDirectoryPath().Content;
-            string appName = new DirectoryInfo(appFolderPath).Name;
-            string dbPath = Path.Join(appFolderPath, $"{appName}.db"); ;
-            return ProcessResult<string>.Success(dbPath);
-        }
-        catch (Exception ex)
-        {
-            _logger?.LogError(ex, "Failed to retrieve path to the application's SQLite database file.");
-            return ProcessResult<string>.Failure(string.Empty, StatusCodes.InternalError, ex);
-        }
-    }
-
-    /// <inheritdoc/>
-    public ProcessResult<bool> InitializeDatabase()
-    {
-        lock (_initLock)
-        {
-            ProcessResult<string> dbPathResult = GetDBPath();
-            if (!dbPathResult.IsValid)
-            {
-                _logger.LogError("Failed to initialize database.");
-                return ProcessResult<bool>.Failure(false, StatusCodes.InternalError, [.. dbPathResult.Errors]);
-            }
-
-            try
-            {
-                string dbPath = dbPathResult.Content;
-
-                if (File.Exists(dbPath))
-                {
-                    UpdateExistingSqliteDB(dbPath);
-                }
-                else
-                {
-                    CreateNewSqliteDB(dbPath);
-                }
-
-                return ProcessResult<bool>.Success(true);
-            }
-            catch (Exception ex)
-            {
-                _logger.LogError("Failed to initialize database.");
-                return ProcessResult<bool>.Failure(false, StatusCodes.InternalError, ex);
-            }
-        }
-    }
-
-    private static void CreateNewSqliteDB(string dbPath)
-    {
-        using SqliteConnection connection = new($"Data Source={dbPath}");
-        connection.Open();
-
-        // Create Migration table
-        const string createMigrationTable = @"
-            CREATE TABLE IF NOT EXISTS Migration (
-                Id INTEGER PRIMARY KEY AUTOINCREMENT,
-                CreatedAt TEXT NOT NULL DEFAULT (CURRENT_TIMESTAMP)
-                Number INTEGER NOT NULL,
-                Description TEXT NOT NULL
-            );
-        ";
-
-        connection.Execute(createMigrationTable);
-
-        RunMigrations(connection, 1);
-    }
-
-    private static void UpdateExistingSqliteDB(string dbPath)
-    {
-        using SqliteConnection connection = new($"Data Source={dbPath}");
-        connection.Open();
-
-        const string sql = "SELECT MAX(Number) FROM Migration;";
-        uint lastMigrationNumber = connection.ExecuteScalar<uint>(sql);
-
-        RunMigrations(connection, ++lastMigrationNumber);
-    }
-
-    private static void RunMigrations(DbConnection connection, uint startingNumber)
-    {
-        SortedList<uint, BaseSQLiteMigration> migrations = [];
-
-        foreach (Assembly assembly in AppDomain.CurrentDomain.GetAssemblies())
-        {
-            foreach (Type assemblyType in assembly.GetTypes())
-            {
-                if (!assemblyType.IsAbstract 
-                    && typeof(BaseSQLiteMigration).IsAssignableFrom(assemblyType) 
-                    && Activator.CreateInstance(assemblyType) is BaseSQLiteMigration migration)
-                {
-                    uint migrationNumber = migration.Number();
-
-                    if (migrationNumber >= startingNumber)
-                    {
-                        migrations.Add(migrationNumber, migration);
-                    }
-                }
-            }
-        }
-
-<<<<<<< HEAD
-        foreach (BaseSQLiteMigration migration in migrations.Values)
-=======
-        foreach (BaseSQLiteMigration migration in migrations.OrderBy(m => m.Number))
->>>>>>> f53e935a
-        {
-            migration.Run(connection);
-        }
-    }
-}
+﻿using Dapper;
+using Microsoft.Data.Sqlite;
+using Microsoft.Extensions.Logging;
+using RunnethOverStudio.AppToolkit.Core;
+using System;
+using System.Collections.Generic;
+using System.Data.Common;
+using System.IO;
+using System.Reflection;
+using static RunnethOverStudio.AppToolkit.Core.Enums;
+
+namespace RunnethOverStudio.AppToolkit.Modules.DataAccess;
+
+/// <summary>
+/// Provides methods to ensure the application's database is created and up-to-date.
+/// </summary>
+/// <remarks>
+/// This implementation uses SQLite as the database engine and is designed to be thread-safe.
+/// </remarks>
+public class SqliteDatabaseInitializer : IDatabaseInitializer
+{
+    private static readonly object _initLock = new();
+
+    private readonly ILogger _logger;
+    private readonly IFileSystemAccess _fileSystemAccess;
+
+    /// <summary>
+    /// Initializes a new instance of the <see cref="SqliteDatabaseInitializer"/> class with the specified logger.
+    /// </summary>
+    /// <param name="logger">The logger used to record informational messages, warnings, and errors related to database initialization.</param>
+    /// <param name="fileSystemAccess">The utility for interacting with the operating system's files and directories.</param>
+    public SqliteDatabaseInitializer(ILogger<IDatabaseInitializer> logger, IFileSystemAccess fileSystemAccess)
+    {
+        _logger = logger;
+        _fileSystemAccess = fileSystemAccess;
+    }
+
+    /// <inheritdoc/>
+    public ProcessResult<string> GetDBPath()
+    {
+        ProcessResult<string> appDirectoryResult = _fileSystemAccess.GetAppDirectoryPath();
+        if (!appDirectoryResult.IsValid)
+        {
+            _logger.LogError("Failed to retrieve path to the application's SQLite database file.");
+            return appDirectoryResult;
+        }
+
+        try
+        {
+            string appFolderPath = _fileSystemAccess.GetAppDirectoryPath().Content;
+            string appName = new DirectoryInfo(appFolderPath).Name;
+            string dbPath = Path.Join(appFolderPath, $"{appName}.db"); ;
+            return ProcessResult<string>.Success(dbPath);
+        }
+        catch (Exception ex)
+        {
+            _logger?.LogError(ex, "Failed to retrieve path to the application's SQLite database file.");
+            return ProcessResult<string>.Failure(string.Empty, StatusCodes.InternalError, ex);
+        }
+    }
+
+    /// <inheritdoc/>
+    public ProcessResult<bool> InitializeDatabase()
+    {
+        lock (_initLock)
+        {
+            ProcessResult<string> dbPathResult = GetDBPath();
+            if (!dbPathResult.IsValid)
+            {
+                _logger.LogError("Failed to initialize database.");
+                return ProcessResult<bool>.Failure(false, StatusCodes.InternalError, [.. dbPathResult.Errors]);
+            }
+
+            try
+            {
+                string dbPath = dbPathResult.Content;
+
+                if (File.Exists(dbPath))
+                {
+                    UpdateExistingSqliteDB(dbPath);
+                }
+                else
+                {
+                    CreateNewSqliteDB(dbPath);
+                }
+
+                return ProcessResult<bool>.Success(true);
+            }
+            catch (Exception ex)
+            {
+                _logger.LogError("Failed to initialize database.");
+                return ProcessResult<bool>.Failure(false, StatusCodes.InternalError, ex);
+            }
+        }
+    }
+
+    private static void CreateNewSqliteDB(string dbPath)
+    {
+        using SqliteConnection connection = new($"Data Source={dbPath}");
+        connection.Open();
+
+        // Create Migration table
+        const string createMigrationTable = @"
+            CREATE TABLE IF NOT EXISTS Migration (
+                Id INTEGER PRIMARY KEY AUTOINCREMENT,
+                CreatedAt TEXT NOT NULL DEFAULT (CURRENT_TIMESTAMP)
+                Number INTEGER NOT NULL,
+                Description TEXT NOT NULL;
+            );
+        ";
+
+        connection.Execute(createMigrationTable);
+
+        RunMigrations(connection, 1);
+    }
+
+    private static void UpdateExistingSqliteDB(string dbPath)
+    {
+        using SqliteConnection connection = new($"Data Source={dbPath}");
+        connection.Open();
+
+        const string sql = "SELECT MAX(Number) FROM Migration;";
+        uint lastMigrationNumber = connection.ExecuteScalar<uint>(sql);
+
+        RunMigrations(connection, ++lastMigrationNumber);
+    }
+
+    private static void RunMigrations(DbConnection connection, uint startingNumber)
+    {
+        SortedList<uint, BaseSQLiteMigration> migrations = [];
+
+        foreach (Assembly assembly in AppDomain.CurrentDomain.GetAssemblies())
+        {
+            foreach (Type assemblyType in assembly.GetTypes())
+            {
+                if (!assemblyType.IsAbstract 
+                    && typeof(BaseSQLiteMigration).IsAssignableFrom(assemblyType) 
+                    && Activator.CreateInstance(assemblyType) is BaseSQLiteMigration migration)
+                {
+                    if (migration.Number >= startingNumber)
+                    {
+                        migrations.Add(migration.Number, migration);
+                    }
+                }
+            }
+        }
+
+        foreach (BaseSQLiteMigration migration in migrations.Values)
+        {
+            migration.Run(connection);
+        }
+    }
+}